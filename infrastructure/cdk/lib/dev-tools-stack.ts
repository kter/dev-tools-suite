import * as cdk from 'aws-cdk-lib';
import * as s3 from 'aws-cdk-lib/aws-s3';
import * as cloudfront from 'aws-cdk-lib/aws-cloudfront';
import * as origins from 'aws-cdk-lib/aws-cloudfront-origins';
import * as route53 from 'aws-cdk-lib/aws-route53';
import * as targets from 'aws-cdk-lib/aws-route53-targets';
import * as acm from 'aws-cdk-lib/aws-certificatemanager';
import * as s3deploy from 'aws-cdk-lib/aws-s3-deployment';
import { Construct } from 'constructs';

export interface DevToolsStackProps extends cdk.StackProps {
  domain: string;
  hostedZoneId: string;
  certificateArn: string;
  environment: string;
}

export class DevToolsStack extends cdk.Stack {
  public readonly cloudFrontDistributions: { [toolName: string]: string } = {};
  private readonly securityHeadersPolicy: cloudfront.ResponseHeadersPolicy;

  constructor(scope: Construct, id: string, props: DevToolsStackProps) {
    super(scope, id, props);

    // Import existing hosted zone
    const hostedZone = route53.HostedZone.fromHostedZoneAttributes(this, 'HostedZone', {
      hostedZoneId: props.hostedZoneId,
      zoneName: props.domain
    });

    // Import certificate from certificate stack (created in us-east-1)
    const certificate = acm.Certificate.fromCertificateArn(this, 'Certificate', props.certificateArn);

<<<<<<< HEAD
    // Create security headers policy to prevent MIME type sniffing and other attacks
    this.securityHeadersPolicy = new cloudfront.ResponseHeadersPolicy(this, 'SecurityHeadersPolicy', {
      responseHeadersPolicyName: `devtools-security-headers-${props.environment}`,
      comment: 'Security headers to prevent MIME type sniffing and other web attacks',
      securityHeadersBehavior: {
=======
    // Create Response Headers Policy with Content Security Policy and remove information-leaking headers
    this.securityHeadersPolicy = new cloudfront.ResponseHeadersPolicy(this, 'SecurityHeadersPolicy', {
      responseHeadersPolicyName: `devtools-security-headers-${props.environment}`,
      comment: 'Security headers including CSP, and remove Server headers to prevent information leakage',
      // Remove headers that leak information about the server
      removeHeaders: [
        'Server',
        'X-Powered-By'
      ],
      // Add security headers
      securityHeadersBehavior: {
        contentSecurityPolicy: {
          contentSecurityPolicy: [
            "default-src 'self'",
            "script-src 'self' 'wasm-unsafe-eval'",
            "style-src 'self' 'unsafe-inline'",
            "img-src 'self' data: blob: https:",
            "font-src 'self' data:",
            "connect-src 'self' https:",
            "frame-ancestors 'none'",
            "base-uri 'self'",
            "form-action 'self'",
            "object-src 'none'"
          ].join('; '),
          override: true
        },
>>>>>>> 9dd38cf7
        contentTypeOptions: {
          override: true
        },
        frameOptions: {
          frameOption: cloudfront.HeadersFrameOption.DENY,
          override: true
        },
        referrerPolicy: {
          referrerPolicy: cloudfront.HeadersReferrerPolicy.STRICT_ORIGIN_WHEN_CROSS_ORIGIN,
          override: true
        },
        strictTransportSecurity: {
<<<<<<< HEAD
          accessControlMaxAge: cdk.Duration.seconds(63072000),
          includeSubdomains: true,
=======
          accessControlMaxAge: cdk.Duration.seconds(63072000), // 2 years
          includeSubdomains: true,
          preload: true,
>>>>>>> 9dd38cf7
          override: true
        },
        xssProtection: {
          protection: true,
          modeBlock: true,
          override: true
        }
      }
    });

    // Create tool-specific infrastructure
    this.createToolInfrastructure('hash-generator', props.domain, certificate, hostedZone);
    this.createToolInfrastructure('qr-generator', props.domain, certificate, hostedZone);
    this.createToolInfrastructure('unix-time-converter', props.domain, certificate, hostedZone);
    this.createToolInfrastructure('password-generator', props.domain, certificate, hostedZone);
    this.createToolInfrastructure('ip-calculator', props.domain, certificate, hostedZone);
    this.createToolInfrastructure('markdown-preview', props.domain, certificate, hostedZone);
    this.createToolInfrastructure('placeholder-generator', props.domain, certificate, hostedZone);
    this.createToolInfrastructure('ip-info', props.domain, certificate, hostedZone);
    this.createToolInfrastructure('timezone-converter', props.domain, certificate, hostedZone);
    this.createToolInfrastructure('string-converter', props.domain, certificate, hostedZone);
    this.createToolInfrastructure('code-diff', props.domain, certificate, hostedZone);
    this.createToolInfrastructure('mic-test', props.domain, certificate, hostedZone);
    this.createToolInfrastructure('json-yaml-converter', props.domain, certificate, hostedZone);
    this.createToolInfrastructure('jwt-decoder', props.domain, certificate, hostedZone);
    this.createToolInfrastructure('regex-tester', props.domain, certificate, hostedZone);
    this.createToolInfrastructure('lorem-ipsum-generator', props.domain, certificate, hostedZone);
    this.createToolInfrastructure('image-converter', props.domain, certificate, hostedZone);
    this.createToolInfrastructure('timer', props.domain, certificate, hostedZone);
    this.createToolInfrastructure('character-code-converter', props.domain, certificate, hostedZone);
    this.createToolInfrastructure('badger-image-generator', props.domain, certificate, hostedZone);
    this.createToolInfrastructure('poster-splitter', props.domain, certificate, hostedZone);
    this.createToolInfrastructure('map-distance-calculator', props.domain, certificate, hostedZone);
    this.createToolInfrastructure('amazon-url-normalizer', props.domain, certificate, hostedZone);

    // Create landing page for root domain
    this.createLandingPageInfrastructure(props.domain, certificate, hostedZone);
  }

  private createToolInfrastructure(
    toolName: string,
    domain: string,
    certificate: acm.ICertificate,
    hostedZone: route53.IHostedZone
  ) {
    // S3 Bucket for static files
    const bucket = new s3.Bucket(this, `${toolName}-bucket`, {
      bucketName: `${toolName}-${domain.replace(/\./g, '-')}`,
      publicReadAccess: false,
      blockPublicAccess: s3.BlockPublicAccess.BLOCK_ALL,
      removalPolicy: cdk.RemovalPolicy.DESTROY,
      autoDeleteObjects: true
    });

    // Origin Access Identity
    const originAccessIdentity = new cloudfront.OriginAccessIdentity(
      this,
      `${toolName}-oai`
    );
    bucket.grantRead(originAccessIdentity);

    // CloudFront Distribution with security headers
    const distribution = new cloudfront.Distribution(this, `${toolName}-distribution`, {
      defaultBehavior: {
        origin: new origins.S3Origin(bucket, {
          originAccessIdentity
        }),
        viewerProtocolPolicy: cloudfront.ViewerProtocolPolicy.REDIRECT_TO_HTTPS,
        allowedMethods: cloudfront.AllowedMethods.ALLOW_GET_HEAD,
        cachedMethods: cloudfront.CachedMethods.CACHE_GET_HEAD,
        cachePolicy: cloudfront.CachePolicy.CACHING_OPTIMIZED,
<<<<<<< HEAD
        responseHeadersPolicy: this.securityHeadersPolicy,
        compress: true
=======
        compress: true,
        responseHeadersPolicy: this.securityHeadersPolicy
>>>>>>> 9dd38cf7
      },
      domainNames: [`${toolName}.${domain}`],
      certificate,
      defaultRootObject: 'index.html',
      errorResponses: [
        {
          httpStatus: 404,
          responseHttpStatus: 200,
          responsePagePath: '/index.html'
        }
      ]
    });

    // Route53 Record for AWS (main domain)
    new route53.ARecord(this, `${toolName}-record`, {
      zone: hostedZone,
      recordName: toolName,
      target: route53.RecordTarget.fromAlias(
        new targets.CloudFrontTarget(distribution)
      )
    });

    // Route53 CNAME Record for GCP subdomain
    const environment = this.node.tryGetContext('environment') || 'dev';
    const gcpFirebaseDomain = `devtools-${toolName}-${environment}.web.app`;
    new route53.CnameRecord(this, `${toolName}-gcp-record`, {
      zone: hostedZone,
      recordName: `${toolName}.gcp`,
      domainName: gcpFirebaseDomain,
      ttl: cdk.Duration.minutes(5)
    });

    // Output values
    new cdk.CfnOutput(this, `${toolName}-bucket-name`, {
      value: bucket.bucketName,
      description: `S3 bucket name for ${toolName}`
    });

    new cdk.CfnOutput(this, `${toolName}-distribution-id`, {
      value: distribution.distributionId,
      description: `CloudFront distribution ID for ${toolName}`
    });

    new cdk.CfnOutput(this, `${toolName}-url`, {
      value: `https://${toolName}.${domain}`,
      description: `URL for ${toolName}`
    });

    new cdk.CfnOutput(this, `${toolName}-cloudfront-domain`, {
      value: distribution.distributionDomainName,
      description: `CloudFront domain for ${toolName}`
    });

    // Store CloudFront domain for multi-cloud routing
    this.cloudFrontDistributions[toolName] = distribution.distributionDomainName;
  }

  private createLandingPageInfrastructure(
    domain: string,
    certificate: acm.ICertificate,
    hostedZone: route53.IHostedZone
  ) {
    // S3 Bucket for landing page
    const bucket = new s3.Bucket(this, 'landing-page-bucket', {
      bucketName: `landing-page-${domain.replace(/\./g, '-')}`,
      publicReadAccess: false,
      blockPublicAccess: s3.BlockPublicAccess.BLOCK_ALL,
      removalPolicy: cdk.RemovalPolicy.DESTROY,
      autoDeleteObjects: true
    });

    // Origin Access Identity
    const originAccessIdentity = new cloudfront.OriginAccessIdentity(
      this,
      'landing-page-oai'
    );
    bucket.grantRead(originAccessIdentity);

    // CloudFront Distribution for root domain with security headers
    const distribution = new cloudfront.Distribution(this, 'landing-page-distribution', {
      defaultBehavior: {
        origin: new origins.S3Origin(bucket, {
          originAccessIdentity
        }),
        viewerProtocolPolicy: cloudfront.ViewerProtocolPolicy.REDIRECT_TO_HTTPS,
        allowedMethods: cloudfront.AllowedMethods.ALLOW_GET_HEAD,
        cachedMethods: cloudfront.CachedMethods.CACHE_GET_HEAD,
        cachePolicy: cloudfront.CachePolicy.CACHING_OPTIMIZED,
<<<<<<< HEAD
        responseHeadersPolicy: this.securityHeadersPolicy,
        compress: true
=======
        compress: true,
        responseHeadersPolicy: this.securityHeadersPolicy
>>>>>>> 9dd38cf7
      },
      domainNames: [domain],
      certificate,
      defaultRootObject: 'index.html',
      errorResponses: [
        {
          httpStatus: 404,
          responseHttpStatus: 200,
          responsePagePath: '/index.html'
        }
      ]
    });

    // Route53 Record for root domain (AWS)
    new route53.ARecord(this, 'landing-page-record', {
      zone: hostedZone,
      target: route53.RecordTarget.fromAlias(
        new targets.CloudFrontTarget(distribution)
      )
    });

    // Route53 CNAME Record for GCP subdomain root
    const environment = this.node.tryGetContext('environment') || 'dev';
    const gcpLandingDomain = `devtools-landing-page-${environment}.web.app`;
    new route53.CnameRecord(this, 'landing-page-gcp-record', {
      zone: hostedZone,
      recordName: 'gcp',
      domainName: gcpLandingDomain,
      ttl: cdk.Duration.minutes(5)
    });

    // Output values
    new cdk.CfnOutput(this, 'landing-page-bucket-name', {
      value: bucket.bucketName,
      description: 'S3 bucket name for landing page'
    });

    new cdk.CfnOutput(this, 'landing-page-distribution-id', {
      value: distribution.distributionId,
      description: 'CloudFront distribution ID for landing page'
    });

    new cdk.CfnOutput(this, 'landing-page-url', {
      value: `https://${domain}`,
      description: 'URL for landing page'
    });

    new cdk.CfnOutput(this, 'landing-page-cloudfront-domain', {
      value: distribution.distributionDomainName,
      description: 'CloudFront domain for landing page'
    });

    // Store CloudFront domain for multi-cloud routing
    this.cloudFrontDistributions['landing-page'] = distribution.distributionDomainName;
  }
}<|MERGE_RESOLUTION|>--- conflicted
+++ resolved
@@ -31,13 +31,6 @@
     // Import certificate from certificate stack (created in us-east-1)
     const certificate = acm.Certificate.fromCertificateArn(this, 'Certificate', props.certificateArn);
 
-<<<<<<< HEAD
-    // Create security headers policy to prevent MIME type sniffing and other attacks
-    this.securityHeadersPolicy = new cloudfront.ResponseHeadersPolicy(this, 'SecurityHeadersPolicy', {
-      responseHeadersPolicyName: `devtools-security-headers-${props.environment}`,
-      comment: 'Security headers to prevent MIME type sniffing and other web attacks',
-      securityHeadersBehavior: {
-=======
     // Create Response Headers Policy with Content Security Policy and remove information-leaking headers
     this.securityHeadersPolicy = new cloudfront.ResponseHeadersPolicy(this, 'SecurityHeadersPolicy', {
       responseHeadersPolicyName: `devtools-security-headers-${props.environment}`,
@@ -64,7 +57,6 @@
           ].join('; '),
           override: true
         },
->>>>>>> 9dd38cf7
         contentTypeOptions: {
           override: true
         },
@@ -77,14 +69,9 @@
           override: true
         },
         strictTransportSecurity: {
-<<<<<<< HEAD
-          accessControlMaxAge: cdk.Duration.seconds(63072000),
-          includeSubdomains: true,
-=======
           accessControlMaxAge: cdk.Duration.seconds(63072000), // 2 years
           includeSubdomains: true,
           preload: true,
->>>>>>> 9dd38cf7
           override: true
         },
         xssProtection: {
@@ -156,13 +143,8 @@
         allowedMethods: cloudfront.AllowedMethods.ALLOW_GET_HEAD,
         cachedMethods: cloudfront.CachedMethods.CACHE_GET_HEAD,
         cachePolicy: cloudfront.CachePolicy.CACHING_OPTIMIZED,
-<<<<<<< HEAD
-        responseHeadersPolicy: this.securityHeadersPolicy,
-        compress: true
-=======
         compress: true,
         responseHeadersPolicy: this.securityHeadersPolicy
->>>>>>> 9dd38cf7
       },
       domainNames: [`${toolName}.${domain}`],
       certificate,
@@ -251,13 +233,8 @@
         allowedMethods: cloudfront.AllowedMethods.ALLOW_GET_HEAD,
         cachedMethods: cloudfront.CachedMethods.CACHE_GET_HEAD,
         cachePolicy: cloudfront.CachePolicy.CACHING_OPTIMIZED,
-<<<<<<< HEAD
-        responseHeadersPolicy: this.securityHeadersPolicy,
-        compress: true
-=======
         compress: true,
         responseHeadersPolicy: this.securityHeadersPolicy
->>>>>>> 9dd38cf7
       },
       domainNames: [domain],
       certificate,
